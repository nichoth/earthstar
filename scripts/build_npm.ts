--- conflicted
+++ resolved
@@ -30,7 +30,13 @@
             },
             {
                 package: {
-<<<<<<< HEAD
+                    name: "@types/better-sqlite3",
+                    version: "7.4.2",
+                },
+                globalNames: [],
+            },
+            {
+                package: {
                     name: "@types/express",
                     version: "4.17.13",
                 },
@@ -40,10 +46,6 @@
                 package: {
                     name: "@types/node-fetch",
                     version: "2.5.12",
-=======
-                    name: "@types/better-sqlite3",
-                    version: "7.4.2",
->>>>>>> 9b1f5870
                 },
                 globalNames: [],
             },
@@ -106,15 +108,12 @@
     // tsc includes 'dom' as a lib, so doesn't need IndexedDB types
     redirects: {
         "./src/storage/indexeddb-types.deno.d.ts": "./src/storage/indexeddb-types.node.d.ts",
-<<<<<<< HEAD
         "./src/test/transport-scenarios/transport-scenarios.ts":
             "./src/test/transport-scenarios/transport-scenarios.node.ts",
         "./src/test/peer-sync-scenarios/peer-sync-scenarios.ts":
             "./src/test/peer-sync-scenarios/peer-sync-scenarios.node.ts",
-=======
         "./src/storage/storage-driver-sqlite.deno.ts":
             "./src/storage/storage-driver-sqlite.node.ts",
->>>>>>> 9b1f5870
     },
 });
 
